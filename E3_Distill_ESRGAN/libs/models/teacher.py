--- conflicted
+++ resolved
@@ -2,22 +2,13 @@
 import os
 import sys
 import libs
-<<<<<<< HEAD
-teacher_dir = libs.settings.Settings(use_student_settings=True)["teacher_directory"]
-=======
 teacher_dir = libs.settings.Settings(use_student_settings=True)[
     "teacher_directory"]
->>>>>>> 5dc7560d
 # Fetching Generator from ESRGAN
 sys.path.insert(
     0,
     os.path.abspath(teacher_dir))
 from lib import settings
 settings.Settings("%s/config/config.yaml" % teacher_dir)
-<<<<<<< HEAD
-from lib.model import RRDBNet as generator
 from lib.model import VGGArch as discriminator
-=======
-from lib.model import VGGArch as discriminator
-from lib.model import RRDBNet as generator
->>>>>>> 5dc7560d
+from lib.model import RRDBNet as generator