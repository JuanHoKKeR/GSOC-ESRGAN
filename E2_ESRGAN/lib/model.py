--- conflicted
+++ resolved
@@ -36,15 +36,9 @@
     self.rrdb_block = partial(utils.RRDB, growth_channel)
     conv = partial(
         tf.keras.layers.Conv2D,
-<<<<<<< HEAD
-        kernel_size=[3, 3],
-        kernel_initializer="he_normal",
-        bias_initializer="he_normal",
-=======
         kernel_initializer="he_normal",
         bias_initializer="he_normal",
         kernel_size=[3, 3],
->>>>>>> 1206e959
         strides=[1, 1],
         padding="same",
         use_bias=use_bias)
@@ -53,29 +47,12 @@
         [self.rrdb_block() for _ in range(trunk_size)])
     self.conv_trunk = conv(filters=num_features)
     # Upsample
-<<<<<<< HEAD
-    conv_transpose = partial(
-        tf.keras.layers.Conv2DTranspose,
-        kernel_initializer="he_normal",
-        bias_initializer="he_normal",
-        strides=2,
-        kernel_size=3,
-        padding="same")
-    self.upsample1 = conv_transpose(filters=num_features)
-    self.upsample2 = conv_transpose(filters=num_features)
-    self.conv_last_1 = conv(filters=num_features)
-    self.conv_last_2 = conv(filters=out_channel)
-
-    self.lrelu = tf.keras.layers.LeakyReLU(alpha=0.2)
-
-=======
     self.upsample1 = conv(filters=256)
     self.upsample2 = conv(filters=256)
     self.conv_last_2 = conv(filters=out_channel, kernel_size=9)
     self.prelu_0 = tf.keras.layers.PReLU()
     self.prelu_1 = tf.keras.layers.PReLU()
     self.prelu_2 = tf.keras.layers.PReLU()
->>>>>>> 1206e959
   @tf.function(
       input_signature=[
           tf.TensorSpec(shape=[None, 180, 270, 3],
@@ -119,14 +96,6 @@
         tf.keras.layers.Conv2D,
         kernel_initializer="he_normal",
         bias_initializer="he_normal",
-<<<<<<< HEAD
-        kernel_size=[3, 3], use_bias=use_bias, padding="same")
-    depthwise_conv = partial(
-        tf.keras.layers.DepthwiseConv2D,
-        depthwise_initializer="he_normal",
-        bias_initializer="he_normal",
-=======
->>>>>>> 1206e959
         kernel_size=[3, 3], use_bias=use_bias, padding="same")
     batch_norm = partial(tf.keras.layers.BatchNormalization)
     def no_batch_norm(x): return x
